--- conflicted
+++ resolved
@@ -1,254 +1,250 @@
-// main.js - 優化版疊疊樂遊戲
-import * as THREE from './libs/three.module.min.js';
-import * as CANNON from './libs/cannon-es.js';
-
-// 遊戲配置
-const CONFIG = {
-  BLOCK_SIZE: { x: 0.9, y: 0.3, z: 0.3 },
-  BLOCK_GAP: 0.05,
-  LAYERS: 18,
-  BLOCKS_PER_LAYER: 3,
+// main.js - 優化版疊疊樂遊戲
+import * as THREE from './libs/three.module.min.js';
+import * as CANNON from './libs/cannon-es.js';
+
+// 遊戲配置
+const CONFIG = {
+  BLOCK_SIZE: { x: 0.9, y: 0.3, z: 0.3 },
+  BLOCK_GAP: 0.05,
+  LAYERS: 18,
+  BLOCKS_PER_LAYER: 3,
   // 物理地面厚度為0.2，中心位於Y=0，
   // 因此塔底中心需在地面頂部(0.1)再加半塊積木(0.15)的高度
   // 否則塔會在建立時直接落下導致積木散落
   TOWER_BASE_Y: 0.25,
-  PHYSICS: {
-    GRAVITY: -12,
-    TIME_STEP: 1 / 60,
-    ITERATIONS: 10
-  },
-  CAMERA: {
-    FOV: 45,
-    NEAR: 0.1,
-    FAR: 100,
-    POSITION: new THREE.Vector3(3, 6, 10),
-    TARGET: new THREE.Vector3(0, 3, 0)
-  },
-  COLORS: {
-    BACKGROUND: 0x312012,
-    GROUND: 0x6c4c1b,
-    HIGHLIGHT: 0xffff00,
-    VALID_PLACEMENT: 0x00ff00,
-    INVALID_PLACEMENT: 0xff0000
-  }
-};
-
-// 遊戲狀態
-class GameState {
-  constructor() {
-    this.isGameOver = false;
-    this.selectedBlock = null;
-    this.isDragging = false;
-    this.dragPlane = null;
-    this.score = 0;
-    this.moves = 0;
-    this.topLayer = CONFIG.LAYERS - 1;
-  }
-
-  reset() {
-    this.isGameOver = false;
-    this.selectedBlock = null;
-    this.isDragging = false;
-    this.score = 0;
-    this.moves = 0;
-    this.topLayer = CONFIG.LAYERS - 1;
-  }
-}
-
-// 主遊戲類
-class JengaGame {
-  constructor() {
-    this.scene = null;
-    this.camera = null;
-    this.renderer = null;
-    this.controls = null;
-    this.world = null;
-    this.blocks = [];
-    this.raycaster = new THREE.Raycaster();
-    this.mouse = new THREE.Vector2();
-    this.gameState = new GameState();
-    this.materials = {};
-    this.outlineMaterial = null;
-    this.placementIndicator = null;
-    
-    this.init();
-  }
-
-  async init() {
-    this.setupScene();
-    this.setupPhysics();
-    this.setupLights();
-    this.setupGround();
-    this.setupMaterials();
-    await this.loadTextures();
-    this.buildTower();
-    await this.setupControls();
-    this.setupEventListeners();
-    this.setupUI();
-    this.animate();
-  }
-
-  setupScene() {
-    // 場景設置
-    this.scene = new THREE.Scene();
-    this.scene.background = new THREE.Color(CONFIG.COLORS.BACKGROUND);
-    this.scene.fog = new THREE.Fog(CONFIG.COLORS.BACKGROUND, 10, 50);
-
-    // 相機設置
-    this.camera = new THREE.PerspectiveCamera(
-      CONFIG.CAMERA.FOV,
-      window.innerWidth / window.innerHeight,
-      CONFIG.CAMERA.NEAR,
-      CONFIG.CAMERA.FAR
-    );
-    this.camera.position.copy(CONFIG.CAMERA.POSITION);
-    this.camera.lookAt(CONFIG.CAMERA.TARGET);
-
-    // 渲染器設置
-    this.renderer = new THREE.WebGLRenderer({ 
-      antialias: true,
-      powerPreference: "high-performance"
-    });
-    this.renderer.setSize(window.innerWidth, window.innerHeight);
-    this.renderer.shadowMap.enabled = true;
-    this.renderer.shadowMap.type = THREE.PCFSoftShadowMap;
-    document.getElementById('game-container').appendChild(this.renderer.domElement);
-  }
-
-  setupPhysics() {
-    this.world = new CANNON.World({
-      gravity: new CANNON.Vec3(0, CONFIG.PHYSICS.GRAVITY, 0),
-      broadphase: new CANNON.SAPBroadphase(),
-      allowSleep: true
-    });
-    
-    // 設置物理材質
-    const defaultMaterial = new CANNON.Material('default');
-    const defaultContactMaterial = new CANNON.ContactMaterial(
-      defaultMaterial,
-      defaultMaterial,
-      {
-        friction: 0.4,
-        restitution: 0.2
-      }
-    );
-    this.world.addContactMaterial(defaultContactMaterial);
-    this.world.defaultContactMaterial = defaultContactMaterial;
-  }
-
-  setupLights() {
-    // 環境光
-    const ambient = new THREE.AmbientLight(0xffffff, 0.6);
-    this.scene.add(ambient);
-
-    // 主方向光
-    const dirLight = new THREE.DirectionalLight(0xffffff, 1.2);
-    dirLight.position.set(5, 10, 8);
-    dirLight.castShadow = true;
-    dirLight.shadow.camera.near = 0.1;
-    dirLight.shadow.camera.far = 20;
-    dirLight.shadow.camera.left = -5;
-    dirLight.shadow.camera.right = 5;
-    dirLight.shadow.camera.top = 5;
-    dirLight.shadow.camera.bottom = -5;
-    dirLight.shadow.mapSize.width = 2048;
-    dirLight.shadow.mapSize.height = 2048;
-    this.scene.add(dirLight);
-
-    // 補光
-    const fillLight = new THREE.DirectionalLight(0xffffff, 0.3);
-    fillLight.position.set(-3, 5, -5);
-    this.scene.add(fillLight);
-  }
-
-  setupGround() {
-    // 物理地面
-    const groundShape = new CANNON.Box(new CANNON.Vec3(5, 0.1, 5));
-    const groundBody = new CANNON.Body({
-      mass: 0,
-      shape: groundShape,
-      type: CANNON.Body.STATIC
-    });
-    this.world.addBody(groundBody);
-
-    // 視覺地面
-    const groundGeo = new THREE.BoxGeometry(10, 0.2, 10);
-    const groundMat = new THREE.MeshStandardMaterial({ 
-      color: CONFIG.COLORS.GROUND,
-      roughness: 0.8,
-      metalness: 0.2
-    });
-    const groundMesh = new THREE.Mesh(groundGeo, groundMat);
+  PHYSICS: {
+    GRAVITY: -12,
+    TIME_STEP: 1 / 60,
+    ITERATIONS: 10
+  },
+  CAMERA: {
+    FOV: 45,
+    NEAR: 0.1,
+    FAR: 100,
+    POSITION: new THREE.Vector3(3, 6, 10),
+    TARGET: new THREE.Vector3(0, 3, 0)
+  },
+  COLORS: {
+    BACKGROUND: 0x312012,
+    GROUND: 0x6c4c1b,
+    HIGHLIGHT: 0xffff00,
+    VALID_PLACEMENT: 0x00ff00,
+    INVALID_PLACEMENT: 0xff0000
+  }
+};
+
+// 遊戲狀態
+class GameState {
+  constructor() {
+    this.isGameOver = false;
+    this.selectedBlock = null;
+    this.isDragging = false;
+    this.dragPlane = null;
+    this.score = 0;
+    this.moves = 0;
+    this.topLayer = CONFIG.LAYERS - 1;
+  }
+
+  reset() {
+    this.isGameOver = false;
+    this.selectedBlock = null;
+    this.isDragging = false;
+    this.score = 0;
+    this.moves = 0;
+    this.topLayer = CONFIG.LAYERS - 1;
+  }
+}
+
+// 主遊戲類
+class JengaGame {
+  constructor() {
+    this.scene = null;
+    this.camera = null;
+    this.renderer = null;
+    this.controls = null;
+    this.world = null;
+    this.blocks = [];
+    this.raycaster = new THREE.Raycaster();
+    this.mouse = new THREE.Vector2();
+    this.gameState = new GameState();
+    this.materials = {};
+    this.outlineMaterial = null;
+    this.placementIndicator = null;
+    
+    this.init();
+  }
+
+  async init() {
+    this.setupScene();
+    this.setupPhysics();
+    this.setupLights();
+    this.setupGround();
+    this.setupMaterials();
+    await this.loadTextures();
+    this.buildTower();
+    await this.setupControls();
+    this.setupEventListeners();
+    this.setupUI();
+    this.animate();
+  }
+
+  setupScene() {
+    // 場景設置
+    this.scene = new THREE.Scene();
+    this.scene.background = new THREE.Color(CONFIG.COLORS.BACKGROUND);
+    this.scene.fog = new THREE.Fog(CONFIG.COLORS.BACKGROUND, 10, 50);
+
+    // 相機設置
+    this.camera = new THREE.PerspectiveCamera(
+      CONFIG.CAMERA.FOV,
+      window.innerWidth / window.innerHeight,
+      CONFIG.CAMERA.NEAR,
+      CONFIG.CAMERA.FAR
+    );
+    this.camera.position.copy(CONFIG.CAMERA.POSITION);
+    this.camera.lookAt(CONFIG.CAMERA.TARGET);
+
+    // 渲染器設置
+    this.renderer = new THREE.WebGLRenderer({ 
+      antialias: true,
+      powerPreference: "high-performance"
+    });
+    this.renderer.setSize(window.innerWidth, window.innerHeight);
+    this.renderer.shadowMap.enabled = true;
+    this.renderer.shadowMap.type = THREE.PCFSoftShadowMap;
+    document.getElementById('game-container').appendChild(this.renderer.domElement);
+  }
+
+  setupPhysics() {
+    this.world = new CANNON.World({
+      gravity: new CANNON.Vec3(0, CONFIG.PHYSICS.GRAVITY, 0),
+      broadphase: new CANNON.SAPBroadphase(),
+      allowSleep: true
+    });
+    
+    // 設置物理材質
+    const defaultMaterial = new CANNON.Material('default');
+    const defaultContactMaterial = new CANNON.ContactMaterial(
+      defaultMaterial,
+      defaultMaterial,
+      {
+        friction: 0.4,
+        restitution: 0.2
+      }
+    );
+    this.world.addContactMaterial(defaultContactMaterial);
+    this.world.defaultContactMaterial = defaultContactMaterial;
+  }
+
+  setupLights() {
+    // 環境光
+    const ambient = new THREE.AmbientLight(0xffffff, 0.6);
+    this.scene.add(ambient);
+
+    // 主方向光
+    const dirLight = new THREE.DirectionalLight(0xffffff, 1.2);
+    dirLight.position.set(5, 10, 8);
+    dirLight.castShadow = true;
+    dirLight.shadow.camera.near = 0.1;
+    dirLight.shadow.camera.far = 20;
+    dirLight.shadow.camera.left = -5;
+    dirLight.shadow.camera.right = 5;
+    dirLight.shadow.camera.top = 5;
+    dirLight.shadow.camera.bottom = -5;
+    dirLight.shadow.mapSize.width = 2048;
+    dirLight.shadow.mapSize.height = 2048;
+    this.scene.add(dirLight);
+
+    // 補光
+    const fillLight = new THREE.DirectionalLight(0xffffff, 0.3);
+    fillLight.position.set(-3, 5, -5);
+    this.scene.add(fillLight);
+  }
+
+  setupGround() {
+    // 物理地面
+    const groundShape = new CANNON.Box(new CANNON.Vec3(5, 0.1, 5));
+    const groundBody = new CANNON.Body({
+      mass: 0,
+      shape: groundShape,
+      type: CANNON.Body.STATIC
+    });
+    this.world.addBody(groundBody);
+
+    // 視覺地面
+    const groundGeo = new THREE.BoxGeometry(10, 0.2, 10);
+    const groundMat = new THREE.MeshStandardMaterial({ 
+      color: CONFIG.COLORS.GROUND,
+      roughness: 0.8,
+      metalness: 0.2
+    });
+    const groundMesh = new THREE.Mesh(groundGeo, groundMat);
     groundMesh.receiveShadow = true;
     // 與物理地面一致，使塔底部不會嵌入地面
     groundMesh.position.y = 0;
-    this.scene.add(groundMesh);
-  }
-
-  setupMaterials() {
-    // 外框材質
-    this.outlineMaterial = new THREE.MeshBasicMaterial({
-      color: CONFIG.COLORS.HIGHLIGHT,
-      side: THREE.BackSide
-    });
-
-    // 放置指示器
-    const indicatorGeo = new THREE.BoxGeometry(
-      CONFIG.BLOCK_SIZE.x * 1.02,
-      CONFIG.BLOCK_SIZE.y * 1.02,
-      CONFIG.BLOCK_SIZE.z * 1.02
-    );
-    const indicatorMat = new THREE.MeshBasicMaterial({
-      color: CONFIG.COLORS.VALID_PLACEMENT,
-      transparent: true,
-      opacity: 0.3,
-      depthWrite: false
-    });
-    this.placementIndicator = new THREE.Mesh(indicatorGeo, indicatorMat);
-    this.placementIndicator.visible = false;
-    this.scene.add(this.placementIndicator);
-  }
-
-  async loadTextures() {
-    const textureLoader = new THREE.TextureLoader();
-    
-    try {
-      const woodTexture = await textureLoader.loadAsync('./assets/wood.jpg');
-      woodTexture.wrapS = woodTexture.wrapT = THREE.RepeatWrapping;
-      
-      this.materials.wood = new THREE.MeshStandardMaterial({
-        map: woodTexture,
-        roughness: 0.7,
-        metalness: 0.1
-      });
-    } catch (error) {
-      console.warn('無法載入木材紋理，使用預設材質');
-      this.materials.wood = new THREE.MeshStandardMaterial({
-        color: 0x8B4513,
-        roughness: 0.7,
-        metalness: 0.1
-      });
-    }
-  }
-
-  buildTower() {
-    let y = CONFIG.TOWER_BASE_Y;
-    
+    this.scene.add(groundMesh);
+  }
+
+  setupMaterials() {
+    // 外框材質
+    this.outlineMaterial = new THREE.MeshBasicMaterial({
+      color: CONFIG.COLORS.HIGHLIGHT,
+      side: THREE.BackSide
+    });
+
+    // 放置指示器
+    const indicatorGeo = new THREE.BoxGeometry(
+      CONFIG.BLOCK_SIZE.x * 1.02,
+      CONFIG.BLOCK_SIZE.y * 1.02,
+      CONFIG.BLOCK_SIZE.z * 1.02
+    );
+    const indicatorMat = new THREE.MeshBasicMaterial({
+      color: CONFIG.COLORS.VALID_PLACEMENT,
+      transparent: true,
+      opacity: 0.3,
+      depthWrite: false
+    });
+    this.placementIndicator = new THREE.Mesh(indicatorGeo, indicatorMat);
+    this.placementIndicator.visible = false;
+    this.scene.add(this.placementIndicator);
+  }
+
+  async loadTextures() {
+    const textureLoader = new THREE.TextureLoader();
+    
+    try {
+      const woodTexture = await textureLoader.loadAsync('./assets/wood.jpg');
+      woodTexture.wrapS = woodTexture.wrapT = THREE.RepeatWrapping;
+      
+      this.materials.wood = new THREE.MeshStandardMaterial({
+        map: woodTexture,
+        roughness: 0.7,
+        metalness: 0.1
+      });
+    } catch (error) {
+      console.warn('無法載入木材紋理，使用預設材質');
+      this.materials.wood = new THREE.MeshStandardMaterial({
+        color: 0x8B4513,
+        roughness: 0.7,
+        metalness: 0.1
+      });
+    }
+  }
+
+  buildTower() {
+    let y = CONFIG.TOWER_BASE_Y;
+    
     for (let layer = 0; layer < CONFIG.LAYERS; layer++) {
       const isEvenLayer = layer % 2 === 0;
-      
-      for (let i = 0; i < CONFIG.BLOCKS_PER_LAYER; i++) {
-        const position = this.calculateBlockPosition(layer, i, y);
-        const rotation = isEvenLayer ? 0 : Math.PI / 2;
-        
-        this.createBlock(position, rotation, layer, i);
-      }
-      
-      y += CONFIG.BLOCK_SIZE.y + CONFIG.BLOCK_GAP;
-<<<<<<< HEAD
-    }
-  }
-=======
+      
+      for (let i = 0; i < CONFIG.BLOCKS_PER_LAYER; i++) {
+        const position = this.calculateBlockPosition(layer, i, y);
+        const rotation = isEvenLayer ? 0 : Math.PI / 2;
+        
+        this.createBlock(position, rotation, layer, i);
+      }
+      
+      y += CONFIG.BLOCK_SIZE.y + CONFIG.BLOCK_GAP;
     }
 
     // 生成後啟用動態物理並讓積木保持休眠狀態
@@ -259,8 +255,7 @@
       block.body.sleep();
     });
   }
->>>>>>> b3485a16
-
+
   calculateBlockPosition(layer, index, y) {
     const isEvenLayer = layer % 2 === 0;
     const offset = (index - 1) * (CONFIG.BLOCK_SIZE.z + CONFIG.BLOCK_GAP);
@@ -273,40 +268,40 @@
       isEvenLayer ? offset : 0
     );
   }
-
-  createBlock(position, rotation, layer, index) {
-    // Three.js 網格
-    const geometry = new THREE.BoxGeometry(
-      CONFIG.BLOCK_SIZE.x,
-      CONFIG.BLOCK_SIZE.y,
-      CONFIG.BLOCK_SIZE.z
-    );
-    
-    const mesh = new THREE.Mesh(geometry, this.materials.wood.clone());
-    mesh.position.copy(position);
-    mesh.rotation.y = rotation;
-    mesh.castShadow = true;
-    mesh.receiveShadow = true;
-    
-    // 添加外框網格（用於高亮）
-    const outlineGeo = new THREE.BoxGeometry(
-      CONFIG.BLOCK_SIZE.x * 1.05,
-      CONFIG.BLOCK_SIZE.y * 1.05,
-      CONFIG.BLOCK_SIZE.z * 1.05
-    );
-    const outlineMesh = new THREE.Mesh(outlineGeo, this.outlineMaterial);
-    outlineMesh.visible = false;
-    mesh.add(outlineMesh);
-    
-    this.scene.add(mesh);
-
-    // Cannon-es 物理體
-    const shape = new CANNON.Box(new CANNON.Vec3(
-      CONFIG.BLOCK_SIZE.x / 2,
-      CONFIG.BLOCK_SIZE.y / 2,
-      CONFIG.BLOCK_SIZE.z / 2
-    ));
-    
+
+  createBlock(position, rotation, layer, index) {
+    // Three.js 網格
+    const geometry = new THREE.BoxGeometry(
+      CONFIG.BLOCK_SIZE.x,
+      CONFIG.BLOCK_SIZE.y,
+      CONFIG.BLOCK_SIZE.z
+    );
+    
+    const mesh = new THREE.Mesh(geometry, this.materials.wood.clone());
+    mesh.position.copy(position);
+    mesh.rotation.y = rotation;
+    mesh.castShadow = true;
+    mesh.receiveShadow = true;
+    
+    // 添加外框網格（用於高亮）
+    const outlineGeo = new THREE.BoxGeometry(
+      CONFIG.BLOCK_SIZE.x * 1.05,
+      CONFIG.BLOCK_SIZE.y * 1.05,
+      CONFIG.BLOCK_SIZE.z * 1.05
+    );
+    const outlineMesh = new THREE.Mesh(outlineGeo, this.outlineMaterial);
+    outlineMesh.visible = false;
+    mesh.add(outlineMesh);
+    
+    this.scene.add(mesh);
+
+    // Cannon-es 物理體
+    const shape = new CANNON.Box(new CANNON.Vec3(
+      CONFIG.BLOCK_SIZE.x / 2,
+      CONFIG.BLOCK_SIZE.y / 2,
+      CONFIG.BLOCK_SIZE.z / 2
+    ));
+    
     const body = new CANNON.Body({
       mass: 0,
       shape: shape,
@@ -314,391 +309,391 @@
       sleepSpeedLimit: 0.1,
       sleepTimeLimit: 1
     });
-    
-    body.quaternion.setFromEuler(0, rotation, 0);
-    this.world.addBody(body);
-
-    // 儲存區塊資料
-    const block = {
-      mesh,
-      body,
-      outlineMesh,
-      layer,
-      index,
-      isMoving: false,
-      removed: false,
-      originalPosition: position.clone(),
-      originalRotation: rotation
-    };
-    
-    this.blocks.push(block);
-    mesh.userData.block = block;
-  }
-
-  async setupControls() {
-    try {
-      const { OrbitControls } = await import('./libs/OrbitControls.js');
-      this.controls = new OrbitControls(this.camera, this.renderer.domElement);
-      this.controls.target.copy(CONFIG.CAMERA.TARGET);
-      this.controls.enableDamping = true;
-      this.controls.dampingFactor = 0.05;
-      this.controls.maxPolarAngle = Math.PI / 2 - 0.1;
-      this.controls.minDistance = 5;
-      this.controls.maxDistance = 20;
-      this.controls.update();
-    } catch (error) {
-      console.error('無法載入 OrbitControls:', error);
-    }
-  }
-
-  setupEventListeners() {
-    this.renderer.domElement.addEventListener('pointerdown', this.onPointerDown.bind(this));
-    this.renderer.domElement.addEventListener('pointermove', this.onPointerMove.bind(this));
-    this.renderer.domElement.addEventListener('pointerup', this.onPointerUp.bind(this));
-    window.addEventListener('resize', this.onWindowResize.bind(this));
-    
-    // 添加鍵盤控制
-    window.addEventListener('keydown', this.onKeyDown.bind(this));
-  }
-
-  setupUI() {
-    const info = document.getElementById('info');
-    info.innerHTML = `
-      <div style="padding: 10px; background: rgba(0,0,0,0.7); border-radius: 5px;">
-        <h3 style="margin: 0 0 10px 0;">疊疊樂</h3>
-        <p>移動次數: <span id="moves">0</span></p>
-        <p>提示: 只能移動最上三層以外的積木</p>
-        <button id="restart" style="margin-top: 10px;">重新開始</button>
-      </div>
-    `;
-    
-    document.getElementById('restart').addEventListener('click', () => this.restart());
-  }
-
-  updateUI() {
-    document.getElementById('moves').textContent = this.gameState.moves;
-  }
-
-  onPointerDown(event) {
-    if (this.gameState.isGameOver || this.gameState.isDragging) return;
-
-    this.updateMousePosition(event);
-    this.raycaster.setFromCamera(this.mouse, this.camera);
-
-    const selectableBlocks = this.getSelectableBlocks();
-    const intersects = this.raycaster.intersectObjects(
-      selectableBlocks.map(b => b.mesh)
-    );
-
-    if (intersects.length > 0) {
-      const block = intersects[0].object.userData.block;
-      if (this.canRemoveBlock(block)) {
-        this.startDragging(block, intersects[0].point);
-      }
-    }
-  }
-
-  onPointerMove(event) {
-    this.updateMousePosition(event);
-
-    if (!this.gameState.isDragging) {
-      this.updateHover();
-      return;
-    }
-
-    if (this.gameState.selectedBlock) {
-      this.updateDragPosition();
-    }
-  }
-
-  onPointerUp() {
-    if (!this.gameState.isDragging || !this.gameState.selectedBlock) return;
-
-    this.placeBlock();
-  }
-
-  onKeyDown(event) {
-    if (this.gameState.isDragging && event.key === 'Escape') {
-      this.cancelDragging();
-    }
-  }
-
-  updateMousePosition(event) {
-    this.mouse.x = (event.clientX / window.innerWidth) * 2 - 1;
-    this.mouse.y = -(event.clientY / window.innerHeight) * 2 + 1;
-  }
-
-  getSelectableBlocks() {
-    return this.blocks.filter(block => {
-      if (block.removed) return false;
-      const topThreeLayers = this.getTopThreeLayers();
-      return !topThreeLayers.includes(block.layer);
-    });
-  }
-
-  getTopThreeLayers() {
-    const activeLayers = [...new Set(
-      this.blocks
-        .filter(b => !b.removed)
-        .map(b => b.layer)
-    )].sort((a, b) => b - a);
-    
-    return activeLayers.slice(0, 3);
-  }
-
-  canRemoveBlock(block) {
-    // 檢查移除此積木是否會導致塔不穩定
-    const layerBlocks = this.blocks.filter(
-      b => b.layer === block.layer && !b.removed
-    );
-    
-    return layerBlocks.length > 1;
-  }
-
-  updateHover() {
-    // 清除所有高亮
-    this.blocks.forEach(block => {
-      if (block.outlineMesh) {
-        block.outlineMesh.visible = false;
-      }
-    });
-
-    this.raycaster.setFromCamera(this.mouse, this.camera);
-    const selectableBlocks = this.getSelectableBlocks();
-    const intersects = this.raycaster.intersectObjects(
-      selectableBlocks.map(b => b.mesh)
-    );
-
-    if (intersects.length > 0) {
-      const block = intersects[0].object.userData.block;
-      if (this.canRemoveBlock(block) && block.outlineMesh) {
-        block.outlineMesh.visible = true;
-        this.renderer.domElement.style.cursor = 'pointer';
-      }
-    } else {
-      this.renderer.domElement.style.cursor = 'default';
-    }
-  }
-
-  startDragging(block, point) {
-    this.gameState.selectedBlock = block;
-    this.gameState.isDragging = true;
-    block.isMoving = true;
-
-    // 創建拖曳平面
-    const normal = new THREE.Vector3(0, 0, 1);
-    this.gameState.dragPlane = new THREE.Plane(normal, -point.z);
-
-    // 設為運動學物體
-    block.body.type = CANNON.Body.KINEMATIC;
-    block.body.velocity.setZero();
-    block.body.angularVelocity.setZero();
-
-    // 視覺反饋
-    block.mesh.material.emissive = new THREE.Color(0x333333);
-    if (block.outlineMesh) {
-      block.outlineMesh.visible = false;
-    }
-
-    // 禁用控制器
-    if (this.controls) {
-      this.controls.enabled = false;
-    }
-  }
-
-  updateDragPosition() {
-    const block = this.gameState.selectedBlock;
-    this.raycaster.setFromCamera(this.mouse, this.camera);
-    
-    const intersection = new THREE.Vector3();
-    this.raycaster.ray.intersectPlane(this.gameState.dragPlane, intersection);
-
-    // 更新位置
-    block.mesh.position.x = intersection.x;
-    block.mesh.position.z = intersection.z;
-    
-    // 保持高度在塔頂
-    const topY = this.getTopPosition();
-    block.mesh.position.y = Math.max(block.mesh.position.y, topY);
-
-    // 更新物理體位置
-    block.body.position.copy(block.mesh.position);
-
-    // 更新放置指示器
-    this.updatePlacementIndicator(block);
-  }
-
-  updatePlacementIndicator(block) {
-    const topY = this.getTopPosition();
-    
-    if (Math.abs(block.mesh.position.y - topY) < 0.5) {
-      this.placementIndicator.visible = true;
-      this.placementIndicator.position.copy(block.mesh.position);
-      this.placementIndicator.position.y = topY;
-      this.placementIndicator.rotation.copy(block.mesh.rotation);
-      
-      // 檢查放置是否有效
-      const isValidPlacement = this.isValidPlacement(block);
-      this.placementIndicator.material.color.setHex(
-        isValidPlacement ? CONFIG.COLORS.VALID_PLACEMENT : CONFIG.COLORS.INVALID_PLACEMENT
-      );
-    } else {
-      this.placementIndicator.visible = false;
-    }
-  }
-
-  isValidPlacement(block) {
-    // 簡單的放置驗證：檢查是否在合理範圍內
-    const topY = this.getTopPosition();
-    return Math.abs(block.mesh.position.y - topY) < 0.5 &&
-           Math.abs(block.mesh.position.x) < 2 &&
-           Math.abs(block.mesh.position.z) < 2;
-  }
-
-  getTopPosition() {
-    const topBlocks = this.blocks
-      .filter(b => !b.removed && !b.isMoving)
-      .sort((a, b) => b.mesh.position.y - a.mesh.position.y);
-    
-    if (topBlocks.length === 0) return CONFIG.TOWER_BASE_Y;
-    
-    return topBlocks[0].mesh.position.y + CONFIG.BLOCK_SIZE.y + CONFIG.BLOCK_GAP;
-  }
-
-  placeBlock() {
-    const block = this.gameState.selectedBlock;
-    
-    if (this.isValidPlacement(block)) {
-      // 放置在頂層
-      const topY = this.getTopPosition();
-      block.mesh.position.y = topY;
-      block.body.position.copy(block.mesh.position);
-      
-      // 標記為已移除（從原始位置）
-      block.removed = true;
-      
-      // 更新層數
-      block.layer = Math.floor((topY - CONFIG.TOWER_BASE_Y) / (CONFIG.BLOCK_SIZE.y + CONFIG.BLOCK_GAP));
-      
-      // 增加移動次數
-      this.gameState.moves++;
-      this.updateUI();
-    } else {
-      // 返回原位
-      this.returnBlockToOriginalPosition(block);
-    }
-
-    this.finishDragging(block);
-  }
-
-  returnBlockToOriginalPosition(block) {
-    block.mesh.position.copy(block.originalPosition);
-    block.mesh.rotation.y = block.originalRotation;
-    block.body.position.copy(block.originalPosition);
-    block.body.quaternion.setFromEuler(0, block.originalRotation, 0);
-    block.removed = false;
-  }
-
-  cancelDragging() {
-    if (!this.gameState.selectedBlock) return;
-    
-    this.returnBlockToOriginalPosition(this.gameState.selectedBlock);
-    this.finishDragging(this.gameState.selectedBlock);
-  }
-
-  finishDragging(block) {
-    // 恢復物理
-    block.body.type = CANNON.Body.DYNAMIC;
-    block.body.velocity.setZero();
-    block.body.angularVelocity.setZero();
-    block.isMoving = false;
-
-    // 恢復視覺
-    block.mesh.material.emissive = new THREE.Color(0x000000);
-    this.placementIndicator.visible = false;
-
-    // 清除狀態
-    this.gameState.selectedBlock = null;
-    this.gameState.isDragging = false;
-    this.gameState.dragPlane = null;
-
-    // 重新啟用控制器
-    if (this.controls) {
-      this.controls.enabled = true;
-    }
-
-    // 檢查塔是否倒塌
-    setTimeout(() => this.checkTowerStability(), 100);
-  }
-
-  checkTowerStability() {
-    const fallen = this.blocks.some(block => 
-      !block.removed && block.mesh.position.y < 0.05
-    );
-
-    if (fallen) {
-      this.gameState.isGameOver = true;
-      const info = document.getElementById('info');
-      info.innerHTML += '<p style="color: red; font-weight: bold;">塔倒了！遊戲結束。</p>';
-      this.renderer.domElement.style.pointerEvents = 'none';
-    }
-  }
-
-  restart() {
-    // 清理現有物體
-    this.blocks.forEach(block => {
-      this.scene.remove(block.mesh);
-      this.world.removeBody(block.body);
-    });
-    this.blocks = [];
-
-    // 重置狀態
-    this.gameState.reset();
-    
-    // 重建塔
-    this.buildTower();
-    
-    // 重置 UI
-    this.setupUI();
-    this.renderer.domElement.style.pointerEvents = 'auto';
-  }
-
-  animate() {
-    requestAnimationFrame(() => this.animate());
-
-    // 更新物理
-    if (this.world) {
-      this.world.step(CONFIG.PHYSICS.TIME_STEP, CONFIG.PHYSICS.TIME_STEP, CONFIG.PHYSICS.ITERATIONS);
-    }
-
-    // 同步物理和視覺
-    this.blocks.forEach(block => {
-      if (!block.isMoving && !block.removed) {
-        block.mesh.position.copy(block.body.position);
-        block.mesh.quaternion.copy(block.body.quaternion);
-      }
-    });
-
-    // 更新控制器
-    if (this.controls) {
-      this.controls.update();
-    }
-
-    // 渲染
-    this.renderer.render(this.scene, this.camera);
-  }
-
-  onWindowResize() {
-    this.camera.aspect = window.innerWidth / window.innerHeight;
-    this.camera.updateProjectionMatrix();
-    this.renderer.setSize(window.innerWidth, window.innerHeight);
-  }
-}
-
-// 啟動遊戲
-window.addEventListener('DOMContentLoaded', () => {
-  const game = new JengaGame();
-});
-
-// 導出類供其他模組使用
+    
+    body.quaternion.setFromEuler(0, rotation, 0);
+    this.world.addBody(body);
+
+    // 儲存區塊資料
+    const block = {
+      mesh,
+      body,
+      outlineMesh,
+      layer,
+      index,
+      isMoving: false,
+      removed: false,
+      originalPosition: position.clone(),
+      originalRotation: rotation
+    };
+    
+    this.blocks.push(block);
+    mesh.userData.block = block;
+  }
+
+  async setupControls() {
+    try {
+      const { OrbitControls } = await import('./libs/OrbitControls.js');
+      this.controls = new OrbitControls(this.camera, this.renderer.domElement);
+      this.controls.target.copy(CONFIG.CAMERA.TARGET);
+      this.controls.enableDamping = true;
+      this.controls.dampingFactor = 0.05;
+      this.controls.maxPolarAngle = Math.PI / 2 - 0.1;
+      this.controls.minDistance = 5;
+      this.controls.maxDistance = 20;
+      this.controls.update();
+    } catch (error) {
+      console.error('無法載入 OrbitControls:', error);
+    }
+  }
+
+  setupEventListeners() {
+    this.renderer.domElement.addEventListener('pointerdown', this.onPointerDown.bind(this));
+    this.renderer.domElement.addEventListener('pointermove', this.onPointerMove.bind(this));
+    this.renderer.domElement.addEventListener('pointerup', this.onPointerUp.bind(this));
+    window.addEventListener('resize', this.onWindowResize.bind(this));
+    
+    // 添加鍵盤控制
+    window.addEventListener('keydown', this.onKeyDown.bind(this));
+  }
+
+  setupUI() {
+    const info = document.getElementById('info');
+    info.innerHTML = `
+      <div style="padding: 10px; background: rgba(0,0,0,0.7); border-radius: 5px;">
+        <h3 style="margin: 0 0 10px 0;">疊疊樂</h3>
+        <p>移動次數: <span id="moves">0</span></p>
+        <p>提示: 只能移動最上三層以外的積木</p>
+        <button id="restart" style="margin-top: 10px;">重新開始</button>
+      </div>
+    `;
+    
+    document.getElementById('restart').addEventListener('click', () => this.restart());
+  }
+
+  updateUI() {
+    document.getElementById('moves').textContent = this.gameState.moves;
+  }
+
+  onPointerDown(event) {
+    if (this.gameState.isGameOver || this.gameState.isDragging) return;
+
+    this.updateMousePosition(event);
+    this.raycaster.setFromCamera(this.mouse, this.camera);
+
+    const selectableBlocks = this.getSelectableBlocks();
+    const intersects = this.raycaster.intersectObjects(
+      selectableBlocks.map(b => b.mesh)
+    );
+
+    if (intersects.length > 0) {
+      const block = intersects[0].object.userData.block;
+      if (this.canRemoveBlock(block)) {
+        this.startDragging(block, intersects[0].point);
+      }
+    }
+  }
+
+  onPointerMove(event) {
+    this.updateMousePosition(event);
+
+    if (!this.gameState.isDragging) {
+      this.updateHover();
+      return;
+    }
+
+    if (this.gameState.selectedBlock) {
+      this.updateDragPosition();
+    }
+  }
+
+  onPointerUp() {
+    if (!this.gameState.isDragging || !this.gameState.selectedBlock) return;
+
+    this.placeBlock();
+  }
+
+  onKeyDown(event) {
+    if (this.gameState.isDragging && event.key === 'Escape') {
+      this.cancelDragging();
+    }
+  }
+
+  updateMousePosition(event) {
+    this.mouse.x = (event.clientX / window.innerWidth) * 2 - 1;
+    this.mouse.y = -(event.clientY / window.innerHeight) * 2 + 1;
+  }
+
+  getSelectableBlocks() {
+    return this.blocks.filter(block => {
+      if (block.removed) return false;
+      const topThreeLayers = this.getTopThreeLayers();
+      return !topThreeLayers.includes(block.layer);
+    });
+  }
+
+  getTopThreeLayers() {
+    const activeLayers = [...new Set(
+      this.blocks
+        .filter(b => !b.removed)
+        .map(b => b.layer)
+    )].sort((a, b) => b - a);
+    
+    return activeLayers.slice(0, 3);
+  }
+
+  canRemoveBlock(block) {
+    // 檢查移除此積木是否會導致塔不穩定
+    const layerBlocks = this.blocks.filter(
+      b => b.layer === block.layer && !b.removed
+    );
+    
+    return layerBlocks.length > 1;
+  }
+
+  updateHover() {
+    // 清除所有高亮
+    this.blocks.forEach(block => {
+      if (block.outlineMesh) {
+        block.outlineMesh.visible = false;
+      }
+    });
+
+    this.raycaster.setFromCamera(this.mouse, this.camera);
+    const selectableBlocks = this.getSelectableBlocks();
+    const intersects = this.raycaster.intersectObjects(
+      selectableBlocks.map(b => b.mesh)
+    );
+
+    if (intersects.length > 0) {
+      const block = intersects[0].object.userData.block;
+      if (this.canRemoveBlock(block) && block.outlineMesh) {
+        block.outlineMesh.visible = true;
+        this.renderer.domElement.style.cursor = 'pointer';
+      }
+    } else {
+      this.renderer.domElement.style.cursor = 'default';
+    }
+  }
+
+  startDragging(block, point) {
+    this.gameState.selectedBlock = block;
+    this.gameState.isDragging = true;
+    block.isMoving = true;
+
+    // 創建拖曳平面
+    const normal = new THREE.Vector3(0, 0, 1);
+    this.gameState.dragPlane = new THREE.Plane(normal, -point.z);
+
+    // 設為運動學物體
+    block.body.type = CANNON.Body.KINEMATIC;
+    block.body.velocity.setZero();
+    block.body.angularVelocity.setZero();
+
+    // 視覺反饋
+    block.mesh.material.emissive = new THREE.Color(0x333333);
+    if (block.outlineMesh) {
+      block.outlineMesh.visible = false;
+    }
+
+    // 禁用控制器
+    if (this.controls) {
+      this.controls.enabled = false;
+    }
+  }
+
+  updateDragPosition() {
+    const block = this.gameState.selectedBlock;
+    this.raycaster.setFromCamera(this.mouse, this.camera);
+    
+    const intersection = new THREE.Vector3();
+    this.raycaster.ray.intersectPlane(this.gameState.dragPlane, intersection);
+
+    // 更新位置
+    block.mesh.position.x = intersection.x;
+    block.mesh.position.z = intersection.z;
+    
+    // 保持高度在塔頂
+    const topY = this.getTopPosition();
+    block.mesh.position.y = Math.max(block.mesh.position.y, topY);
+
+    // 更新物理體位置
+    block.body.position.copy(block.mesh.position);
+
+    // 更新放置指示器
+    this.updatePlacementIndicator(block);
+  }
+
+  updatePlacementIndicator(block) {
+    const topY = this.getTopPosition();
+    
+    if (Math.abs(block.mesh.position.y - topY) < 0.5) {
+      this.placementIndicator.visible = true;
+      this.placementIndicator.position.copy(block.mesh.position);
+      this.placementIndicator.position.y = topY;
+      this.placementIndicator.rotation.copy(block.mesh.rotation);
+      
+      // 檢查放置是否有效
+      const isValidPlacement = this.isValidPlacement(block);
+      this.placementIndicator.material.color.setHex(
+        isValidPlacement ? CONFIG.COLORS.VALID_PLACEMENT : CONFIG.COLORS.INVALID_PLACEMENT
+      );
+    } else {
+      this.placementIndicator.visible = false;
+    }
+  }
+
+  isValidPlacement(block) {
+    // 簡單的放置驗證：檢查是否在合理範圍內
+    const topY = this.getTopPosition();
+    return Math.abs(block.mesh.position.y - topY) < 0.5 &&
+           Math.abs(block.mesh.position.x) < 2 &&
+           Math.abs(block.mesh.position.z) < 2;
+  }
+
+  getTopPosition() {
+    const topBlocks = this.blocks
+      .filter(b => !b.removed && !b.isMoving)
+      .sort((a, b) => b.mesh.position.y - a.mesh.position.y);
+    
+    if (topBlocks.length === 0) return CONFIG.TOWER_BASE_Y;
+    
+    return topBlocks[0].mesh.position.y + CONFIG.BLOCK_SIZE.y + CONFIG.BLOCK_GAP;
+  }
+
+  placeBlock() {
+    const block = this.gameState.selectedBlock;
+    
+    if (this.isValidPlacement(block)) {
+      // 放置在頂層
+      const topY = this.getTopPosition();
+      block.mesh.position.y = topY;
+      block.body.position.copy(block.mesh.position);
+      
+      // 標記為已移除（從原始位置）
+      block.removed = true;
+      
+      // 更新層數
+      block.layer = Math.floor((topY - CONFIG.TOWER_BASE_Y) / (CONFIG.BLOCK_SIZE.y + CONFIG.BLOCK_GAP));
+      
+      // 增加移動次數
+      this.gameState.moves++;
+      this.updateUI();
+    } else {
+      // 返回原位
+      this.returnBlockToOriginalPosition(block);
+    }
+
+    this.finishDragging(block);
+  }
+
+  returnBlockToOriginalPosition(block) {
+    block.mesh.position.copy(block.originalPosition);
+    block.mesh.rotation.y = block.originalRotation;
+    block.body.position.copy(block.originalPosition);
+    block.body.quaternion.setFromEuler(0, block.originalRotation, 0);
+    block.removed = false;
+  }
+
+  cancelDragging() {
+    if (!this.gameState.selectedBlock) return;
+    
+    this.returnBlockToOriginalPosition(this.gameState.selectedBlock);
+    this.finishDragging(this.gameState.selectedBlock);
+  }
+
+  finishDragging(block) {
+    // 恢復物理
+    block.body.type = CANNON.Body.DYNAMIC;
+    block.body.velocity.setZero();
+    block.body.angularVelocity.setZero();
+    block.isMoving = false;
+
+    // 恢復視覺
+    block.mesh.material.emissive = new THREE.Color(0x000000);
+    this.placementIndicator.visible = false;
+
+    // 清除狀態
+    this.gameState.selectedBlock = null;
+    this.gameState.isDragging = false;
+    this.gameState.dragPlane = null;
+
+    // 重新啟用控制器
+    if (this.controls) {
+      this.controls.enabled = true;
+    }
+
+    // 檢查塔是否倒塌
+    setTimeout(() => this.checkTowerStability(), 100);
+  }
+
+  checkTowerStability() {
+    const fallen = this.blocks.some(block => 
+      !block.removed && block.mesh.position.y < 0.05
+    );
+
+    if (fallen) {
+      this.gameState.isGameOver = true;
+      const info = document.getElementById('info');
+      info.innerHTML += '<p style="color: red; font-weight: bold;">塔倒了！遊戲結束。</p>';
+      this.renderer.domElement.style.pointerEvents = 'none';
+    }
+  }
+
+  restart() {
+    // 清理現有物體
+    this.blocks.forEach(block => {
+      this.scene.remove(block.mesh);
+      this.world.removeBody(block.body);
+    });
+    this.blocks = [];
+
+    // 重置狀態
+    this.gameState.reset();
+    
+    // 重建塔
+    this.buildTower();
+    
+    // 重置 UI
+    this.setupUI();
+    this.renderer.domElement.style.pointerEvents = 'auto';
+  }
+
+  animate() {
+    requestAnimationFrame(() => this.animate());
+
+    // 更新物理
+    if (this.world) {
+      this.world.step(CONFIG.PHYSICS.TIME_STEP, CONFIG.PHYSICS.TIME_STEP, CONFIG.PHYSICS.ITERATIONS);
+    }
+
+    // 同步物理和視覺
+    this.blocks.forEach(block => {
+      if (!block.isMoving && !block.removed) {
+        block.mesh.position.copy(block.body.position);
+        block.mesh.quaternion.copy(block.body.quaternion);
+      }
+    });
+
+    // 更新控制器
+    if (this.controls) {
+      this.controls.update();
+    }
+
+    // 渲染
+    this.renderer.render(this.scene, this.camera);
+  }
+
+  onWindowResize() {
+    this.camera.aspect = window.innerWidth / window.innerHeight;
+    this.camera.updateProjectionMatrix();
+    this.renderer.setSize(window.innerWidth, window.innerHeight);
+  }
+}
+
+// 啟動遊戲
+window.addEventListener('DOMContentLoaded', () => {
+  const game = new JengaGame();
+});
+
+// 導出類供其他模組使用
 export { JengaGame };